# Copyright (c) 2022-2025, The Isaac Lab Project Developers.
# All rights reserved.
#
# SPDX-License-Identifier: BSD-3-Clause

from __future__ import annotations

import math
import torch
from collections.abc import Sequence

from isaaclab_assets.robots.cart_double_pendulum import CART_DOUBLE_PENDULUM_CFG

import isaaclab.sim as sim_utils
from isaaclab.assets import Articulation, ArticulationCfg
from isaaclab.envs import DirectMARLEnv, DirectMARLEnvCfg
from isaaclab.scene import InteractiveSceneCfg
from isaaclab.sim import SimulationCfg
from isaaclab.sim.spawners.from_files import GroundPlaneCfg, spawn_ground_plane
from isaaclab.utils import configclass
from isaaclab.utils.math import sample_uniform


@configclass
class CartDoublePendulumEnvCfg(DirectMARLEnvCfg):
    # env
    decimation = 2
    episode_length_s = 5.0
    possible_agents = ["cart", "pendulum"]
    action_spaces = {"cart": 1, "pendulum": 1}
    observation_spaces = {"cart": 4, "pendulum": 3}
    state_space = -1

    # simulation
    sim: SimulationCfg = SimulationCfg(dt=1 / 120, render_interval=decimation)

    # robot
    robot_cfg: ArticulationCfg = CART_DOUBLE_PENDULUM_CFG.replace(prim_path="/World/envs/env_.*/Robot")
    cart_dof_name = "slider_to_cart"
    pole_dof_name = "cart_to_pole"
    pendulum_dof_name = "pole_to_pendulum"

    # scene
    scene: InteractiveSceneCfg = InteractiveSceneCfg(num_envs=4096, env_spacing=4.0, replicate_physics=True)

    # reset
    max_cart_pos = 3.0  # the cart is reset if it exceeds that position [m]
    initial_pole_angle_range = [-0.25, 0.25]  # the range in which the pole angle is sampled from on reset [rad]
    initial_pendulum_angle_range = [-0.25, 0.25]  # the range in which the pendulum angle is sampled from on reset [rad]

    # action scales
    cart_action_scale = 100.0  # [N]
    pendulum_action_scale = 50.0  # [Nm]

    # reward scales
    rew_scale_alive = 1.0
    rew_scale_terminated = -2.0
    rew_scale_cart_pos = 0
    rew_scale_cart_vel = -0.01
    rew_scale_pole_pos = -1.0
    rew_scale_pole_vel = -0.01
    rew_scale_pendulum_pos = -1.0
    rew_scale_pendulum_vel = -0.01


class CartDoublePendulumEnv(DirectMARLEnv):
    cfg: CartDoublePendulumEnvCfg

    def __init__(self, cfg: CartDoublePendulumEnvCfg, render_mode: str | None = None, **kwargs):
        super().__init__(cfg, render_mode, **kwargs)

        self._cart_dof_idx, _ = self.robot.find_joints(self.cfg.cart_dof_name)
        self._pole_dof_idx, _ = self.robot.find_joints(self.cfg.pole_dof_name)
        self._pendulum_dof_idx, _ = self.robot.find_joints(self.cfg.pendulum_dof_name)

        self.joint_pos = self.robot.data.joint_pos
        self.joint_vel = self.robot.data.joint_vel

    def _setup_scene(self):
        self.robot = Articulation(self.cfg.robot_cfg)
        # add ground plane
        spawn_ground_plane(prim_path="/World/ground", cfg=GroundPlaneCfg())
        # clone and replicate
        self.scene.clone_environments(copy_from_source=False)
        # add articulation to scene
        self.scene.articulations["robot"] = self.robot
        # add lights
        light_cfg = sim_utils.DomeLightCfg(intensity=2000.0, color=(0.75, 0.75, 0.75))
        light_cfg.func("/World/Light", light_cfg)

    def _pre_physics_step(self, actions: dict[str, torch.Tensor]) -> None:
        self.actions = actions

    def _apply_action(self) -> None:
        # Cart : Force
        # Pendulum : Moment
        self.robot.set_joint_effort_target(
            self.actions["cart"] * self.cfg.cart_action_scale, joint_ids=self._cart_dof_idx
        )
        self.robot.set_joint_effort_target(
            self.actions["pendulum"] * self.cfg.pendulum_action_scale, joint_ids=self._pendulum_dof_idx
        )

<<<<<<< HEAD
    # Commit 1
    # Commit 2
=======
    # Hi !
    # Commit 3
    # Commit 4
>>>>>>> 229e7dbe
    def _get_observations(self) -> dict[str, torch.Tensor]:
        pole_joint_pos = normalize_angle(self.joint_pos[:, self._pole_dof_idx[0]].unsqueeze(dim=1))
        pendulum_joint_pos = normalize_angle(self.joint_pos[:, self._pendulum_dof_idx[0]].unsqueeze(dim=1))
        observations = {
            "cart": torch.cat(
                (
                    self.joint_pos[:, self._cart_dof_idx[0]].unsqueeze(dim=1),
                    self.joint_vel[:, self._cart_dof_idx[0]].unsqueeze(dim=1),
                    pole_joint_pos,
                    self.joint_vel[:, self._pole_dof_idx[0]].unsqueeze(dim=1),
                ),
                dim=-1,
            ),
            "pendulum": torch.cat(
                (
                    pole_joint_pos + pendulum_joint_pos,
                    pendulum_joint_pos,
                    self.joint_vel[:, self._pendulum_dof_idx[0]].unsqueeze(dim=1),
                ),
                dim=-1,
            ),
        }
        return observations

    def _get_rewards(self) -> dict[str, torch.Tensor]:
        total_reward = compute_rewards(
            self.cfg.rew_scale_alive,
            self.cfg.rew_scale_terminated,
            self.cfg.rew_scale_cart_pos,
            self.cfg.rew_scale_cart_vel,
            self.cfg.rew_scale_pole_pos,
            self.cfg.rew_scale_pole_vel,
            self.cfg.rew_scale_pendulum_pos,
            self.cfg.rew_scale_pendulum_vel,
            self.joint_pos[:, self._cart_dof_idx[0]],
            self.joint_vel[:, self._cart_dof_idx[0]],
            normalize_angle(self.joint_pos[:, self._pole_dof_idx[0]]),
            self.joint_vel[:, self._pole_dof_idx[0]],
            normalize_angle(self.joint_pos[:, self._pendulum_dof_idx[0]]),
            self.joint_vel[:, self._pendulum_dof_idx[0]],
            math.prod(self.terminated_dict.values()),
        )
        return total_reward

    def _get_dones(self) -> tuple[dict[str, torch.Tensor], dict[str, torch.Tensor]]:
        self.joint_pos = self.robot.data.joint_pos
        self.joint_vel = self.robot.data.joint_vel

        time_out = self.episode_length_buf >= self.max_episode_length - 1
        out_of_bounds = torch.any(torch.abs(self.joint_pos[:, self._cart_dof_idx]) > self.cfg.max_cart_pos, dim=1)
        out_of_bounds = out_of_bounds | torch.any(torch.abs(self.joint_pos[:, self._pole_dof_idx]) > math.pi / 2, dim=1)

        terminated = {agent: out_of_bounds for agent in self.cfg.possible_agents}
        time_outs = {agent: time_out for agent in self.cfg.possible_agents}
        return terminated, time_outs

    def _reset_idx(self, env_ids: Sequence[int] | None):
        if env_ids is None:
            env_ids = self.robot._ALL_INDICES
        super()._reset_idx(env_ids)

        joint_pos = self.robot.data.default_joint_pos[env_ids]
        joint_pos[:, self._pole_dof_idx] += sample_uniform(
            self.cfg.initial_pole_angle_range[0] * math.pi,
            self.cfg.initial_pole_angle_range[1] * math.pi,
            joint_pos[:, self._pole_dof_idx].shape,
            joint_pos.device,
        )
        joint_pos[:, self._pendulum_dof_idx] += sample_uniform(
            self.cfg.initial_pendulum_angle_range[0] * math.pi,
            self.cfg.initial_pendulum_angle_range[1] * math.pi,
            joint_pos[:, self._pendulum_dof_idx].shape,
            joint_pos.device,
        )
        joint_vel = self.robot.data.default_joint_vel[env_ids]

        default_root_state = self.robot.data.default_root_state[env_ids]
        default_root_state[:, :3] += self.scene.env_origins[env_ids]

        self.joint_pos[env_ids] = joint_pos
        self.joint_vel[env_ids] = joint_vel

        self.robot.write_root_pose_to_sim(default_root_state[:, :7], env_ids)
        self.robot.write_root_velocity_to_sim(default_root_state[:, 7:], env_ids)
        self.robot.write_joint_state_to_sim(joint_pos, joint_vel, None, env_ids)


@torch.jit.script
def normalize_angle(angle):
    return (angle + math.pi) % (2 * math.pi) - math.pi


@torch.jit.script
def compute_rewards(
    rew_scale_alive: float,
    rew_scale_terminated: float,
    rew_scale_cart_pos: float,
    rew_scale_cart_vel: float,
    rew_scale_pole_pos: float,
    rew_scale_pole_vel: float,
    rew_scale_pendulum_pos: float,
    rew_scale_pendulum_vel: float,
    cart_pos: torch.Tensor,
    cart_vel: torch.Tensor,
    pole_pos: torch.Tensor,
    pole_vel: torch.Tensor,
    pendulum_pos: torch.Tensor,
    pendulum_vel: torch.Tensor,
    reset_terminated: torch.Tensor,
):
    rew_alive = rew_scale_alive * (1.0 - reset_terminated.float())
    rew_termination = rew_scale_terminated * reset_terminated.float()
    rew_pole_pos = rew_scale_pole_pos * torch.sum(torch.square(pole_pos).unsqueeze(dim=1), dim=-1)
    rew_pendulum_pos = rew_scale_pendulum_pos * torch.sum(
        torch.square(pole_pos + pendulum_pos).unsqueeze(dim=1), dim=-1
    )
    rew_cart_vel = rew_scale_cart_vel * torch.sum(torch.abs(cart_vel).unsqueeze(dim=1), dim=-1)
    rew_pole_vel = rew_scale_pole_vel * torch.sum(torch.abs(pole_vel).unsqueeze(dim=1), dim=-1)
    rew_pendulum_vel = rew_scale_pendulum_vel * torch.sum(torch.abs(pendulum_vel).unsqueeze(dim=1), dim=-1)

    total_reward = {
        "cart": rew_alive + rew_termination + rew_pole_pos + rew_cart_vel + rew_pole_vel,
        "pendulum": rew_alive + rew_termination + rew_pendulum_pos + rew_pendulum_vel,
    }
    return total_reward<|MERGE_RESOLUTION|>--- conflicted
+++ resolved
@@ -101,14 +101,11 @@
             self.actions["pendulum"] * self.cfg.pendulum_action_scale, joint_ids=self._pendulum_dof_idx
         )
 
-<<<<<<< HEAD
-    # Commit 1
-    # Commit 2
-=======
     # Hi !
     # Commit 3
     # Commit 4
->>>>>>> 229e7dbe
+    # Commit 1
+    # Commit 2
     def _get_observations(self) -> dict[str, torch.Tensor]:
         pole_joint_pos = normalize_angle(self.joint_pos[:, self._pole_dof_idx[0]].unsqueeze(dim=1))
         pendulum_joint_pos = normalize_angle(self.joint_pos[:, self._pendulum_dof_idx[0]].unsqueeze(dim=1))
