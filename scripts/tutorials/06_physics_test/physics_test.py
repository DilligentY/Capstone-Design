# Copyright (c) 2022-2025, The Isaac Lab Project Developers.
# All rights reserved.
#
# SPDX-License-Identifier: BSD-3-Clause

"""This script demonstrates how to spawn a cart-pole and interact with it.

.. code-block:: bash

    # Usage
    ./isaaclab.sh -p scripts/tutorials/01_assets/run_articulation.py

"""

"""Launch Isaac Sim Simulator first."""


import argparse

from isaaclab.app import AppLauncher

# add argparse arguments
parser = argparse.ArgumentParser(description="Tutorial on spawning and interacting with an articulation.")
# append AppLauncher cli args
AppLauncher.add_app_launcher_args(parser)
# parse the arguments
args_cli = parser.parse_args()

# launch omniverse app
app_launcher = AppLauncher(args_cli)
simulation_app = app_launcher.app

"""Rest everything follows."""

import torch

import isaacsim.core.utils.prims as prim_utils

import isaaclab.sim as sim_utils
from isaaclab.assets import Articulation
from isaaclab.sim import SimulationContext

##
# Pre-defined configs
##
from isaaclab_assets import CRAZYFLIE_CFG, CARTPOLE_CFG, TELLOPAYLOAD_CFG  # isort:skip


def design_scene() -> tuple[dict, list[list[float]]]:
    """Designs the scene."""
    # Ground-plane
    cfg = sim_utils.GroundPlaneCfg()
    cfg.func("/World/defaultGroundPlane", cfg)
    # Lights
    cfg = sim_utils.DomeLightCfg(intensity=3000.0, color=(0.75, 0.75, 0.75))
    cfg.func("/World/Light", cfg)

    # Create separate groups called "Origin1", "Origin2"
    origins = [[0.0, 0.0, 0.0], [-1.0, 0.0, 0.0]]
    # Origin 1
    prim_utils.create_prim("/World/Origin1", "Xform", translation=origins[0])
    # Origin 2
    prim_utils.create_prim("/World/Origin2", "Xform", translation=origins[1])
    # Each group will have a robot in it
    # Articulation
    quadrotor_cfg = CRAZYFLIE_CFG.copy()
    quadrotor_cfg.prim_path = "/World/Origin.*/Robot"
    tello = Articulation(cfg=quadrotor_cfg)

    # return the scene information
    scene_entities = {"tello": tello}
    return scene_entities, origins


def run_simulator(sim: sim_utils.SimulationContext, entities: dict[str, Articulation], origins: torch.Tensor):
    """Runs the simulation loop."""
    # Extract scene entities
    # note: we only do this here for readability. In general, it is better to access the entities directly from
    #   the dictionary. This dictionary is replaced by the InteractiveScene class in the next tutorial.
    robot = entities["tello"]
    env_id = robot._ALL_INDICES
    num_env = len(env_id)
    # cube_body = robot.find_bodies("cube")[0]
    # left_body = robot.find_bodies("body_left")[0]
    # right_body = robot.find_bodies("body_right")[0]
    tello_body = robot.find_bodies("body")[0]
    _thrust_left = torch.zeros(num_env, 1, 3, device=robot.device)
    _thrust_right = torch.zeros(num_env, 1, 3, device=robot.device)
    _torque = torch.zeros(num_env, 1, 3, device=robot.device)
    _root_vel = torch.zeros(num_env, 1, 6, device=robot.device)
    _root_vel[:, :, 5] = 2.0
    # Define simulation stepping
    sim_dt = sim.get_physics_dt()
    count = 0
    

    # Simulation loop
    while simulation_app.is_running():
        # Reset
        if count % 3000 == 0:
            # reset counter
            count = 0
            # reset the scene entities
            # root state
            # we offset the root state by the origin since the states are written in simulation world frame
            # if this is not done, then the robots will be spawned at the (0, 0, 0) of the simulation world
            root_state = robot.data.default_root_state.clone()
            root_state[:, :3] += origins
            robot.write_root_pose_to_sim(root_state[:, :7])
            robot.write_root_velocity_to_sim(root_state[:, 7:])
            # set joint positions with some noise
            joint_pos, joint_vel = robot.data.default_joint_pos.clone(), robot.data.default_joint_vel.clone()
            robot.write_joint_state_to_sim(joint_pos, joint_vel)
            # clear internal buffers
            robot.reset()
            print("[INFO]: Resetting robot state...")

        # Apply random action
<<<<<<< HEAD
        # -- generate random joint efforts
        efforts = torch.randn_like(robot.data.joint_pos) * 0.0
        _thrust_left[:, :, 2] = (0.0 * (2.0 - robot.data.root_state_w[:, 2])).clamp(0.0, 10.0).view(num_env, 1)
        _thrust_right[:, :, 2] = (0.0 * (2.0 - robot.data.root_state_w[:, 2])).clamp(0.0, 10.0).view(num_env, 1)
=======
        # -- generate random Action
        efforts = torch.randn_like(robot.data.joint_pos) * 2.0
        _thrust_left[:, :, 2] = (2.0 * (2.0 - robot.data.root_state_w[:, 2])).clamp(0.0, 10.0).view(num_env, 1)
        _thrust_right[:, :, 2] = (2.0 * (2.0 - robot.data.root_state_w[:, 2])).clamp(0.0, 10.0).view(num_env, 1)
        _torque[:, :, 1] = 0.67
>>>>>>> 68894a3a
        _torque[:, :, 2] = 1.05
        _random_vel = torch.zeros(num_env, 1, 6, device=robot.device).uniform_(-1.0, 1.0)

        # Calculate Kinematics Velocity for mapping
        v_com = robot.data.body_state_w[0, cube_body, 7:10]
        pos_err_w_left = robot.data.body_state_w[0, left_body, :3] - robot.data.body_state_w[0, cube_body, :3]
        pos_err_w_right = robot.data.body_state_w[0, right_body, :3] - robot.data.body_state_w[0, cube_body, :3]
        ang_vel_term_left = torch.cross(robot.data.body_state_w[0, cube_body, 10:].squeeze(-1), pos_err_w_left.squeeze(-1))
        ang_vel_term_right = torch.cross(robot.data.body_state_w[0, cube_body, 10:].squeeze(-1), pos_err_w_right.squeeze(-1))

        v_left = v_com + ang_vel_term_left
        v_right = v_com + ang_vel_term_right
        print(f"Random Control Input is applied")
        # print("-------------------------------------------------------------------")
        # print(f"Cube_att : {robot.data.body_state_w[0, cube_body, 3:7].tolist()}")
        # print(f"Left_att : {robot.data.body_state_w[0, left_body, 3:7].tolist()}")
        # print(f"Right_att : {robot.data.body_state_w[0, right_body, 3:7].tolist()}")
        # print("-------------------------------------------------------------------")

        print("-------------------------------------------------------------------")
        print(f"Cube_vel : {robot.data.body_state_w[0, cube_body, 7:].tolist()}")
        print(f"Left_vel_cal : {v_left.tolist()}")
        print(f"Left_vel : {robot.data.body_state_w[0, left_body, 7:].tolist()}")
        print(f"Right_vel : {robot.data.body_state_w[0, right_body, 7:].tolist()}")
        print(f"Right_vel_cal : {v_right.tolist()} ")
        print("-------------------------------------------------------------------")

        # -- apply action to the robot
        # robot.set_joint_effort_target(efforts)
<<<<<<< HEAD
        # robot.set_external_force_and_torque(_thrust_left, _torque, body_ids=tello_body, env_ids=env_id)
        # robot.set_external_force_and_torque(_thrust_right, _torque, body_ids=right_body, env_ids=env_id)
        robot.write_root_velocity_to_sim(_root_vel, env_ids=env_id)
=======
        # robot.set_external_force_and_torque(_thrust_left, _torque, body_ids=left_body, env_ids=env_id)
        # robot.set_external_force_and_torque(_thrust_right, _torque, body_ids=right_body, env_ids=env_id)
        robot.write_root_com_velocity_to_sim(_random_vel.squeeze(1), env_ids=env_id)
>>>>>>> 68894a3a
        # -- write data to sim
        robot.write_data_to_sim()
        # Perform step
        sim.step()
        # Increment counter
        count += 1
        # Update buffers
        robot.update(sim_dt)


def main():
    """Main function."""
    # Load kit helper
    sim_cfg = sim_utils.SimulationCfg(device=args_cli.device)
    sim = SimulationContext(sim_cfg)
    # Set main camera
    sim.set_camera_view([2.5, 0.0, 4.0], [0.0, 0.0, 2.0])

    # Design scene
    scene_entities, scene_origins = design_scene()
    scene_origins = torch.tensor(scene_origins, device=sim.device)

    # Play the simulator
    sim.reset()

    # Now we are ready!
    print("[INFO]: Setup complete...")
    
    # Run the simulator
    run_simulator(sim, scene_entities, scene_origins)


if __name__ == "__main__":
    # run the main function
    main()
    # close sim app
    simulation_app.close()<|MERGE_RESOLUTION|>--- conflicted
+++ resolved
@@ -116,18 +116,11 @@
             print("[INFO]: Resetting robot state...")
 
         # Apply random action
-<<<<<<< HEAD
-        # -- generate random joint efforts
-        efforts = torch.randn_like(robot.data.joint_pos) * 0.0
-        _thrust_left[:, :, 2] = (0.0 * (2.0 - robot.data.root_state_w[:, 2])).clamp(0.0, 10.0).view(num_env, 1)
-        _thrust_right[:, :, 2] = (0.0 * (2.0 - robot.data.root_state_w[:, 2])).clamp(0.0, 10.0).view(num_env, 1)
-=======
         # -- generate random Action
         efforts = torch.randn_like(robot.data.joint_pos) * 2.0
         _thrust_left[:, :, 2] = (2.0 * (2.0 - robot.data.root_state_w[:, 2])).clamp(0.0, 10.0).view(num_env, 1)
         _thrust_right[:, :, 2] = (2.0 * (2.0 - robot.data.root_state_w[:, 2])).clamp(0.0, 10.0).view(num_env, 1)
         _torque[:, :, 1] = 0.67
->>>>>>> 68894a3a
         _torque[:, :, 2] = 1.05
         _random_vel = torch.zeros(num_env, 1, 6, device=robot.device).uniform_(-1.0, 1.0)
 
@@ -157,15 +150,9 @@
 
         # -- apply action to the robot
         # robot.set_joint_effort_target(efforts)
-<<<<<<< HEAD
-        # robot.set_external_force_and_torque(_thrust_left, _torque, body_ids=tello_body, env_ids=env_id)
-        # robot.set_external_force_and_torque(_thrust_right, _torque, body_ids=right_body, env_ids=env_id)
-        robot.write_root_velocity_to_sim(_root_vel, env_ids=env_id)
-=======
         # robot.set_external_force_and_torque(_thrust_left, _torque, body_ids=left_body, env_ids=env_id)
         # robot.set_external_force_and_torque(_thrust_right, _torque, body_ids=right_body, env_ids=env_id)
         robot.write_root_com_velocity_to_sim(_random_vel.squeeze(1), env_ids=env_id)
->>>>>>> 68894a3a
         # -- write data to sim
         robot.write_data_to_sim()
         # Perform step
